--- conflicted
+++ resolved
@@ -829,7 +829,16 @@
 
         return os.path.abspath(os.path.join(git_dir, ".."))
 
-<<<<<<< HEAD
+    @property
+    def original_cwd(self):
+        """Get the original current working directory."""
+        if self._original_cwd is None:
+            # If this is None, then we haven't called get_repository_info and
+            # shouldn't have changed directories.
+            self._original_cwd = os.getcwd()
+
+        return self._original_cwd
+
     def get_history(self, revisions):
         log_fields = {
             'commit_id': '%H',
@@ -878,15 +887,4 @@
 
             history.append(history_entry)
 
-        return history
-=======
-    @property
-    def original_cwd(self):
-        """Get the original current working directory."""
-        if self._original_cwd is None:
-            # If this is None, then we haven't called get_repository_info and
-            # shouldn't have changed directories.
-            self._original_cwd = os.getcwd()
-
-        return self._original_cwd
->>>>>>> 80b86158
+        return history